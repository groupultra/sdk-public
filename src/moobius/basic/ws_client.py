--- conflicted
+++ resolved
@@ -9,22 +9,13 @@
 from moobius.basic._logging_config import logger
 
 class WSClient:
-<<<<<<< HEAD
-    horcrux = None
-    def __init__(self, ws_server_uri, on_connect=None, handle=None, horcrux=None):
-=======
     def __init__(self, ws_server_uri, on_connect=None, handle=None):
->>>>>>> 02868842
         self.websocket = None
         self.ws_server_uri = ws_server_uri
         self.on_connect = on_connect or self._on_connect
         self.handle = handle or self._default_handle
-<<<<<<< HEAD
-        horcrux = horcrux
-=======
         # WSClient.horcrux = horcrux
         # print("WSClient.horcrux init", WSClient.horcrux)
->>>>>>> 02868842
 
     async def connect(self):
         self.websocket = await websockets.connect(self.ws_server_uri)
@@ -67,32 +58,6 @@
                 await self.connect()
                 logger.info("Reconnected!")
                 break
-<<<<<<< HEAD
-    
-    @staticmethod
-    def pipe_receive():
-        while True:
-            try:
-                if WSClient.horcrux:
-                    message = asyncio.get_event_loop().run_until_complete( WSClient.horcrux.coro_recv())
-                    # if str(message[:4]) == "RECV":
-                    #     asyncio.get_event_loop().run_until_complete( self.safe_handle(message[4:]))
-                    # else:
-                    #     asyncio.get_event_loop().run_until_complete( self.websocket.send(message))
-                    
-            except websockets.exceptions.ConnectionClosed:
-                logger.info("Connection closed. Attempting to reconnect...")
-                # asyncio.get_event_loop().run_until_complete( self.connect())
-                logger.info("Reconnected!")
-                break
-            except Exception as e:
-                traceback.print_exc()
-                logger.error(f"Error occurred: {e}")
-                # asyncio.get_event_loop().run_until_complete( self.connect())
-                logger.info("Reconnected!")
-                break
-=======
->>>>>>> 02868842
 
     async def safe_handle(self, message):
         try:

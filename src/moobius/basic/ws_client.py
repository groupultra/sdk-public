# ws_client.py

import asyncio
import traceback
import websockets

import time
import aioprocessing


class WSClient:
    def __init__(self, ws_server_uri, handle=None):
        self.websocket = None
        self.ws_server_uri = ws_server_uri
        self.handle = handle or self._default_handle

    async def connect(self):
        self.websocket = await websockets.connect(self.ws_server_uri)
        
        # Start listening for messages in the background
        asyncio.create_task(self.receive())


    async def send(self, message):
<<<<<<< HEAD
        asyncio.create_task(self.websocket.send(message))
        
=======
        # asyncio.create_task(self.websocket.send(message))
        # Don't use this, or the order won't be preserved
        await self.websocket.send(message)


>>>>>>> 18241050
    async def receive(self):
        while True:
            try:
                message = await self.websocket.recv()
                asyncio.create_task(self.safe_handle(message))
            except websockets.exceptions.ConnectionClosed:
                print("Connection closed. Attempting to reconnect...")
                await self.connect()
                print("Reconnected!")
                break
            except Exception as e:
                traceback.print_exc()
                print("Error occurred:", e)
                await self.connect()
                print("Reconnected!")
                break
    
    async def pipe_receive(self):
        while True:
            try:
                print("pipe pipe pipe receive receive receive")
                if self.child_pipe:
                    message = await self.child_pipe.coro_recv()
                    print("My My My Child Msg: ", message)
                else:
                    print("No child pipe")
            except websockets.exceptions.ConnectionClosed:
                print("Connection closed. Attempting to reconnect...")
                await self.connect()
                print("Reconnected!")
                break
            except Exception as e:
                traceback.print_exc()
                print("Error occurred:", e)
                await self.connect()
                print("Reconnected!")
                break

    async def safe_handle(self, message):
        try:
            await self.handle(message)
        except Exception as e:
            traceback.print_exc()
            print("Error occurred:", e)
            await self.connect()
            print("Reconnected!")

    async def _default_handle(self, message):
        print("WSClient._handle <Default> Received:", message)<|MERGE_RESOLUTION|>--- conflicted
+++ resolved
@@ -9,10 +9,11 @@
 
 
 class WSClient:
-    def __init__(self, ws_server_uri, handle=None):
+    def __init__(self, ws_server_uri, handle=None, child_pipe=None):
         self.websocket = None
         self.ws_server_uri = ws_server_uri
         self.handle = handle or self._default_handle
+        self.child_pipe = child_pipe
 
     async def connect(self):
         self.websocket = await websockets.connect(self.ws_server_uri)
@@ -22,16 +23,11 @@
 
 
     async def send(self, message):
-<<<<<<< HEAD
-        asyncio.create_task(self.websocket.send(message))
-        
-=======
         # asyncio.create_task(self.websocket.send(message))
         # Don't use this, or the order won't be preserved
         await self.websocket.send(message)
 
 
->>>>>>> 18241050
     async def receive(self):
         while True:
             try:
@@ -52,12 +48,8 @@
     async def pipe_receive(self):
         while True:
             try:
-                print("pipe pipe pipe receive receive receive")
                 if self.child_pipe:
                     message = await self.child_pipe.coro_recv()
-                    print("My My My Child Msg: ", message)
-                else:
-                    print("No child pipe")
             except websockets.exceptions.ConnectionClosed:
                 print("Connection closed. Attempting to reconnect...")
                 await self.connect()
